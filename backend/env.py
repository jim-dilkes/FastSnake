import gym
from gym import spaces
import numpy as np
from typing import Optional, Dict, Any, Tuple, List
from .core import FastSnake, UP, DOWN, LEFT, RIGHT
import random # Import random

class FastSnakeEnv(gym.Env):
    metadata = {'render_modes': ['human', 'ansi', 'rgb_array']}
    
    STRING_ACTION_MAP = {
        "up": 0,
        "down": 1,
        "left": 2,
        "right": 3
    }

    def __init__(self, 
                 width: int = 10, 
                 height: int = 10, 
                 max_rounds: int = 100,
                 num_external_snakes: int = 1,
                 num_random_snakes: int = 1,
                 death_reward: int = -2,
                 step_reward: int = -0.01,
                 num_apples: int = 5, 
                 apple_reward: int = 1,
                 num_bananas: int = 0,
                 banana_reward: int = 10,
                 num_fires: int = 0, 
                 fire_reward: int = -1,
                 hill_direction: str = None,
                 destroy_at_bottom: bool = False,
                 include_absent_objects: bool = None,
                 print_visualization: bool = True,
                 print_coordinates: bool = True,
                 print_axes: bool = False):
        """
        Initialize Fast Snake Game Environment.
        
        Args:
            width: Board width
            height: Board height
            num_apples: Number of apples on the board
            max_rounds: Maximum number of rounds before game ends
            num_external_snakes: Number of snakes controlled by the environment
            num_random_snakes: Number of additional random-policy snakes
            num_bananas: Number of bananas on the board (worth more points)
            banana_reward: Points awarded for eating a banana
            num_fires: Number of fires on the board (worth negative points)
            fire_reward: Points deducted for walking on fire
            apple_reward: Points awarded for eating an apple
            hill_direction: Direction of the hill the apples will roll down(up, down, left, right)
            include_absent_objects: Whether to include absent objects in the observation
            render_board_as_text: Whether to render the board as text
        """
        super().__init__()
        
        self.width = width
        self.height = height
        self.max_rounds = max_rounds
        self.num_external_snakes = num_external_snakes
        self.num_random_snakes = num_random_snakes
        self.death_reward = death_reward
        self.step_reward = step_reward
        self.num_apples = num_apples
        self.apple_reward = apple_reward
        self.num_bananas = num_bananas
        self.banana_reward = banana_reward
        self.num_fires = num_fires
        self.fire_reward = fire_reward
        self.hill_direction = hill_direction
        self.destroy_at_bottom = destroy_at_bottom
        self.include_absent_objects = include_absent_objects
        self.print_visualization = print_visualization
        self.print_coordinates = print_coordinates
        self.print_axes = print_axes

        # Validate hill_direction with fires
        if hill_direction is not None and num_fires is not None and num_fires > 0:
            raise ValueError("hill_direction is not compatible with fires. Please set num_fires to 0 or hill_direction to None.")
        
        # Define action spaces
        if num_external_snakes == 1:
            self.action_space = spaces.Discrete(4)
        else:
            self.action_space = spaces.Tuple([spaces.Discrete(4)] * num_external_snakes)
        
        # Define observation spaces with 5 channels
        # Channel 0: Current snake's head location (binary)
        # Channel 1: All snake bodies (including heads) (binary)
        # Channel 2: Apples (binary)
        # Channel 3: Bananas (binary)
        # Channel 4: Fires (binary)

        # If include_absent_objects is False, the observation space will be 2 + which of apples, bananas, and fires are present
        if not include_absent_objects:
            # Handle None values by treating them as 0
            obs_shape = (2 + (num_apples > 0) + (num_bananas > 0) + (num_fires > 0), height, width)
        else:
            obs_shape = (5, height, width)
        if num_external_snakes == 1:
            self.observation_space = spaces.Box(
                low=0, high=1,  # Binary values only
                shape=obs_shape,
                dtype=np.int8
            )
        else:
            self.observation_space = spaces.Tuple([
                spaces.Box(
                    low=0, high=1,  # Binary values only
                    shape=obs_shape,
                    dtype=np.int8
                )
            ] * num_external_snakes)
        
        # Initialize game
        self.game = None
        self.external_snake_ids = []
        self.random_snake_ids = []
        
        # Store last scores for reward calculation
        self.last_scores = {}
    
    def reset(self, seed: Optional[int] = None, options: Optional[Dict[str, Any]] = None) -> Tuple[np.ndarray, Dict[str, Any]]:
        """Reset the environment."""
        super().reset(seed=seed)
        
        # Create separate RNGs for different purposes
        if seed is not None:
            # Create a separate RNG for snake actions - with a derived seed
            self.snake_rng = np.random.RandomState(seed + 1)
            # Create a separate RNG for apple placement - with a different derived seed
            apple_rng = np.random.RandomState(seed + 2)
            # Create RNGs for banana and fire placement
            banana_rng = np.random.RandomState(seed + 3)
            fire_rng = np.random.RandomState(seed + 4)
        else:
            self.snake_rng = None
            apple_rng = None
            banana_rng = None
            fire_rng = None
        
        # Create new game instance with the separate RNGs
        self.game = FastSnake(
            width=self.width,
            height=self.height,
            max_rounds=self.max_rounds,
            num_apples=self.num_apples,
            apple_reward=self.apple_reward,
            apple_rng=apple_rng,  # RNG for apple placement
            num_bananas=self.num_bananas,
            banana_reward=self.banana_reward,
            banana_rng=banana_rng,
            num_fires=self.num_fires,
            fire_reward=self.fire_reward,
            fire_rng=fire_rng,
            hill_direction=self.hill_direction,  # Pass the hill direction to core
            destroy_at_bottom=self.destroy_at_bottom,
            include_absent_objects=self.include_absent_objects        
        )
        
        # Reset snake tracking
        self.external_snake_ids = []
        self.random_snake_ids = []
        self.last_scores = {}
        
        # Add external snakes
        for i in range(self.num_external_snakes):
            snake_id = f"external_{i+1}"
            self.external_snake_ids.append(snake_id)
            self.game.add_snake(snake_id)
            self.last_scores[snake_id] = 0
        
        # Add random snakes
        for i in range(self.num_random_snakes):
            snake_id = f"random_{i+1}"
            self.random_snake_ids.append(snake_id)
            self.game.add_snake(snake_id)
            self.last_scores[snake_id] = 0
        
        return self._get_obs(), self._get_info()
    
    def step(self, action) -> Tuple[np.ndarray, float, bool, bool, Dict[str, Any]]:
        """Execute one environment step.
        Returns:
            obs: Observation
            reward: Reward
            done: Whether the episode is over
            truncated: Whether the episode is truncated
            info: Additional info
        """
        # Convert action(s) to dict format
        if self.num_external_snakes == 1:
            actions = {self.external_snake_ids[0]: action}
        else:
            actions = {
                snake_id: act
                for snake_id, act in zip(self.external_snake_ids, action)
            }

        # Add actions for random snakes (matching RandomPlayer logic)
        for snake_id in self.random_snake_ids:
            if self.game.snakes[snake_id]['alive']:
                # actions[snake_id] = np.random.randint(4) # Old truly random logic

                # New logic: Choose random valid move (avoid walls/self)
                snake_data = self.game.snakes[snake_id]
                positions = snake_data['positions']
                head_x, head_y = positions[0]
                possible_actions = { # Map action const to potential new head pos
                    UP:    (head_x, head_y + 1),
                    DOWN:  (head_x, head_y - 1),
                    LEFT:  (head_x - 1, head_y),
                    RIGHT: (head_x + 1, head_y)
                }

                valid_actions = []
                # Convert deque to list once for slicing
                positions_list = list(positions)
                # Only exclude tail if snake has more than 2 segments (head + body)
                body_to_check = positions_list[:-1] if len(positions_list) > 2 else positions_list

                for action, (new_x, new_y) in possible_actions.items():
                    # Check wall collisions
                    if not (0 <= new_x < self.width and 0 <= new_y < self.height):
                        # print(f"RandomPlayer would hit a wall at {new_x}, {new_y}")
                        continue

                    # Check self collisions (excluding tail)
                    if (new_x, new_y) in body_to_check:
                        # print(f"RandomPlayer would hit itself at {new_x}, {new_y}")
                        continue

                    # Check collisions with other snakes (Optional - RandomPlayer doesn't do this)
                    # occupied_by_others = False
                    # for other_id, other_snake in self.game.snakes.items():
                    #     if other_id != snake_id and other_snake['alive']:
                    #         if (new_x, new_y) in other_snake['positions']:
                    #             occupied_by_others = True
                    #             break
                    # if occupied_by_others:
                    #     continue

                    valid_actions.append(action)

                # Choose action
                if valid_actions:
                    # Sort valid_actions for deterministic selection with same seed
                    valid_actions.sort()
                    # Use snake_rng if available, otherwise use standard random
                    if self.snake_rng is not None:
                        chosen_action = self.snake_rng.choice(valid_actions)
                    else:
                        chosen_action = random.choice(valid_actions)
                else:
                    # Trapped, choose a random action (likely dying)
                    # print(f"RandomPlayer {snake_id} is trapped, choosing a random action")
                    possible_action_keys = list(possible_actions.keys())
                    possible_action_keys.sort()  # Sort for deterministic selection
                    # Use snake_rng if available, otherwise use standard random
                    if self.snake_rng is not None:
                        chosen_action = self.snake_rng.choice(possible_action_keys)
                    else:
                        chosen_action = random.choice(possible_action_keys)

                actions[snake_id] = chosen_action

        # Execute game step
        observations, rewards, done, info = self.game.step(actions)
        success_dict = info['success']
        
        # Calculate rewards with additional incentives
        for snake_id in self.game.snakes:
            # Penalty for dying
            if not self.game.snakes[snake_id]['alive']:
                rewards[snake_id] += self.death_reward
                        
            # Penalty for each step to encourage efficient paths
            rewards[snake_id] += self.step_reward
        
        # Extract relevant observation and reward for external snakes
        if self.num_external_snakes == 1:
            obs = observations[self.external_snake_ids[0]]
            reward = rewards[self.external_snake_ids[0]]
<<<<<<< HEAD
            success = reward > 0
=======
            success = success_dict[self.external_snake_ids[0]]

>>>>>>> 25600dd3
        else:
            obs = tuple(observations[sid] for sid in self.external_snake_ids)
            reward = tuple(rewards[sid] for sid in self.external_snake_ids)
            success = tuple(reward > 0 for reward in rewards)
        
        # Update last scores
        for snake_id in self.game.snakes:
            self.last_scores[snake_id] = self.game.scores[snake_id]
<<<<<<< HEAD

        info = self._get_info() 
        info['success'] = success
        
=======
        info = self._get_info()
        info['success'] = success
>>>>>>> 25600dd3
        return obs, reward, done, False, info

    def _get_obs(self) -> np.ndarray:
        """Get observations for external snakes."""
        observations = self.game.get_observations(self.include_absent_objects)
        
        if self.num_external_snakes == 1:
            return observations[self.external_snake_ids[0]]
        else:
            return tuple(
                observations[snake_id] 
                for snake_id in self.external_snake_ids
            )
    
    def _get_info(self) -> Dict[str, Any]:
        """Get additional info about the current state."""
        return {
            'scores': {
                sid: self.game.scores[sid] 
                for sid in self.external_snake_ids
            },
            'round': self.game.round_number,
            'alive': {
                sid: self.game.snakes[sid]['alive'] 
                for sid in self.external_snake_ids
            },
            'game_over': self.game.game_over,
            'all_scores': self.game.scores
        }
    
    def render(self, mode: str = 'human'):
        """Render the game state."""
        if mode in ['human', 'ansi']:
            return self.game.render_text()
        elif mode == 'rgb_array':
            # TODO: Implement RGB rendering if needed
            raise NotImplementedError("RGB array rendering not implemented yet")
        else:
            raise ValueError(f"Unsupported render mode: {mode}")
        
    def env_state_text(self) -> str:
        """Compatibility"""
        return self.game_state_text()
    
    def game_state_text(self) -> str:
        """Get a text representation of the game state, matching SnakeGameEnv format."""
        if not self.game or not self.external_snake_ids:
            return "Game not initialized or no external snake."

        your_snake_id = self.external_snake_ids[0]

        # Create mapping from snake_id to display number (1, 2, ...)
        snake_id_to_number = {sid: i for i, sid in enumerate(self.game.snakes.keys(), start=1)}
        your_snake_number = snake_id_to_number.get(your_snake_id, '?') # Should always find it

        # Ensure your snake exists in the game data
        if your_snake_id not in self.game.snakes or not self.game.snakes[your_snake_id]['alive']:
            your_snake_head_str = "(Dead)"
            your_snake_body_str = "[]"
        else:
            your_snake_positions = list(self.game.snakes[your_snake_id]['positions'])
            your_snake_head = your_snake_positions[0]
            your_snake_body = your_snake_positions[1:]
            your_snake_head_str = str(your_snake_head)
            your_snake_body_str = str(your_snake_body)

        # Get object positions
        apple_positions = self.game.apples
        banana_positions = self.game.bananas
        fire_positions = self.game.fires

        # Get enemy snake positions
        enemy_strs = []
        for sid, snake_data in self.game.snakes.items():
            if sid != your_snake_id and snake_data['alive']:
                enemy_number = snake_id_to_number[sid]
                positions = list(snake_data['positions'])
                head_pos = positions[0]
                body_pos = positions[1:]
                enemy_strs.append(f"* Snake ID {enemy_number} has head at position {head_pos} and body segments at {body_pos}")
        enemy_str = "\n".join(enemy_strs)


        components = []
        if self.print_coordinates:
            components.append(f"The board size is {self.width}x{self.height}. Normal (X, Y) coordinates are used to denote positions.\n"
                              f"LEFT decreases X, RIGHT increases X, UP increases Y, and DOWN decreases Y.\n"
                              f"Coordinates range from (0, 0) at bottom left to ({self.width-1}, {self.height-1}) at top right.")
            if self.num_apples > 0:
                components.append(f"Apples at: {', '.join(str(a) for a in apple_positions)} (worth {self.apple_reward} points each)")
            if self.num_bananas > 0:
                components.append(f"Bananas at: {', '.join(str(b) for b in banana_positions)} (worth {self.banana_reward} points each)")
            if self.num_fires > 0:
                components.append(f"Fires at: {', '.join(str(f) for f in fire_positions)} (worth {self.fire_reward} points each)")
            components.append(f"Enemy snakes positions:\n{enemy_str}\n"
                              f"Your snake head (ID {your_snake_number}) is positioned at {your_snake_head_str} and body segments at {your_snake_body_str}\n"
                              f"You are controlling the snake at {your_snake_head_str}")
        if self.hill_direction:
            components.append(f"Apples roll along the hill in the {self.hill_direction} direction.")
        if self.print_visualization:
            components.append(self.game.render_text(print_axes=self.print_axes))

        # Construct the final string
        return "\n".join(components)<|MERGE_RESOLUTION|>--- conflicted
+++ resolved
@@ -283,12 +283,8 @@
         if self.num_external_snakes == 1:
             obs = observations[self.external_snake_ids[0]]
             reward = rewards[self.external_snake_ids[0]]
-<<<<<<< HEAD
-            success = reward > 0
-=======
             success = success_dict[self.external_snake_ids[0]]
 
->>>>>>> 25600dd3
         else:
             obs = tuple(observations[sid] for sid in self.external_snake_ids)
             reward = tuple(rewards[sid] for sid in self.external_snake_ids)
@@ -297,15 +293,8 @@
         # Update last scores
         for snake_id in self.game.snakes:
             self.last_scores[snake_id] = self.game.scores[snake_id]
-<<<<<<< HEAD
-
-        info = self._get_info() 
-        info['success'] = success
-        
-=======
         info = self._get_info()
         info['success'] = success
->>>>>>> 25600dd3
         return obs, reward, done, False, info
 
     def _get_obs(self) -> np.ndarray:
